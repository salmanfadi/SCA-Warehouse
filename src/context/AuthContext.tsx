import React, { createContext, useContext, useState, useEffect, ReactNode } from 'react';
import { supabase } from '@/lib/supabase';
import { Session } from '@supabase/supabase-js';
import { User, UserRole, AuthContextType } from '@/types/auth';

const AuthContext = createContext<AuthContextType>({
  user: null,
  session: null,
  isLoading: true,
  isAuthenticated: false,
  error: null,
  login: async () => {},
  signIn: async () => {},
  signUp: async () => {},
  logout: async () => {},
  signOut: async () => {},
  updateUser: async () => {},
  resetPassword: async () => {},
  verifyOTP: async () => ({}),
});

interface AuthProviderProps {
  children: ReactNode;
}

export const AuthProvider = ({ children }: AuthProviderProps) => {
  const [user, setUser] = useState<User | null>(null);
  const [session, setSession] = useState<Session | null>(null);
  const [isLoading, setIsLoading] = useState(true);
  const [error, setError] = useState<Error | null>(null);
  const [isAuthenticated, setIsAuthenticated] = useState(false);

  // Helper function to clean up auth state
  const cleanupAuthState = () => {
    // Remove all Supabase auth keys from localStorage
    Object.keys(localStorage).forEach((key) => {
      if (key.startsWith('supabase.auth.') || key.includes('sb-')) {
        localStorage.removeItem(key);
      }
    });
    
    // Remove from sessionStorage if in use
    Object.keys(sessionStorage || {}).forEach((key) => {
      if (key.startsWith('supabase.auth.') || key.includes('sb-')) {
        sessionStorage.removeItem(key);
      }
    });
  };

  // Helper function to get user profile
  const getUserProfile = async (authUser: any) => {
    try {
      console.log('Fetching user profile for user ID:', authUser.id);
      
      const { data: profileData, error: profileError } = await supabase
        .from('profiles')
        .select('role, name, username, active')
        .eq('id', authUser.id)
        .single();
        
      console.log('Profile fetch result:', { profileData, profileError });
      
      if (profileError) {
        console.error('Error fetching user profile:', profileError);
        // If profile doesn't exist, create a default one
        const defaultRole = authUser.email === 'admin@gmail.com' ? 'admin' : 'field_operator';
        const { data: newProfile, error: createError } = await supabase
          .from('profiles')
          .insert([{
            id: authUser.id,
            username: authUser.email?.split('@')[0] || 'user',
            name: authUser.email?.split('@')[0] || 'User',
            role: defaultRole as UserRole,
            active: true
          }])
          .select()
          .single();
          
        if (createError) {
          console.error('Error creating profile:', createError);
          // Fallback to default user with proper role
          return {
            ...authUser,
            role: defaultRole as UserRole,
            name: authUser.email?.split('@')[0] || 'User',
            username: authUser.email || '',
            active: true
          } as User;
        }
        
        return {
          ...authUser,
          role: newProfile.role as UserRole,
          name: newProfile.name,
          username: newProfile.username,
          active: newProfile.active
        } as User;
      }
      
      if (profileData) {
        // Ensure admin@gmail.com always has admin role
        const role = authUser.email === 'admin@gmail.com' ? 'admin' : profileData.role;
        return {
          ...authUser,
          role: role as UserRole,
          name: profileData.name || authUser.email?.split('@')[0] || 'User',
          username: profileData.username || authUser.email || '',
          active: profileData.active !== false
        } as User;
      }
      
      // Fallback if no profile data, with proper role for admin
      const defaultRole = authUser.email === 'admin@gmail.com' ? 'admin' : 'field_operator';
      return {
        ...authUser,
        role: defaultRole as UserRole,
        name: authUser.email?.split('@')[0] || 'User',
        username: authUser.email || '',
        active: true
      } as User;
    } catch (err) {
      console.error('Error processing user profile:', err);
      // Return fallback user with proper role for admin
      const defaultRole = authUser.email === 'admin@gmail.com' ? 'admin' : 'field_operator';
      return {
        ...authUser,
        role: defaultRole as UserRole,
        name: authUser.email?.split('@')[0] || 'User',
        username: authUser.email || '',
        active: true
      } as User;
    }
  };

  useEffect(() => {
    console.log('AuthContext: Initializing...');
    
    // Get initial session with retry mechanism
    const getInitialSession = async () => {
      setIsLoading(true);
      let retryCount = 0;
      const maxRetries = 3;
      const timeout = 10000; // 10 seconds timeout
      
      const attemptSessionFetch = async () => {
        try {
          console.log(`Fetching session from Supabase (attempt ${retryCount + 1})...`);
          
          const sessionPromise = supabase.auth.getSession();
          const timeoutPromise = new Promise<never>((_, reject) => 
            setTimeout(() => reject(new Error('Auth check timeout')), timeout)
          );
          
          const { data, error } = await Promise.race([
            sessionPromise,
            timeoutPromise
          ]);
          
          if (error) {
            throw error;
          }
          
          if (data?.session) {
            console.log('Session found, processing user...');
            setSession(data.session);
            
            if (data.session.user) {
              const userWithProfile = await getUserProfile(data.session.user);
              if (userWithProfile) {
                setUser(userWithProfile);
                setIsAuthenticated(true);
                console.log('User authenticated:', userWithProfile);
              } else {
                console.log('No user profile found');
                setUser(null);
                setIsAuthenticated(false);
              }
            }
          } else {
            console.log('No session found');
            setSession(null);
            setUser(null);
            setIsAuthenticated(false);
          }
          return true;
        } catch (err) {
          console.error(`Error in getInitialSession (attempt ${retryCount + 1}):`, err);
          if (retryCount < maxRetries - 1) {
            retryCount++;
            console.log(`Retrying in ${retryCount * 2} seconds...`);
            await new Promise(resolve => setTimeout(resolve, retryCount * 2000));
            return attemptSessionFetch();
          }
          setError(err instanceof Error ? err : new Error('Failed to initialize auth'));
          setSession(null);
          setUser(null);
          setIsAuthenticated(false);
          return false;
        }
      };
      
      try {
        await attemptSessionFetch();
      } finally {
        setIsLoading(false);
      }
    };
    
    getInitialSession();
    
    // Listen for auth changes with timeout handling
    const { data: authListener } = supabase.auth.onAuthStateChange(async (event, session) => {
      console.log('Auth state changed:', { event, session });
      
<<<<<<< HEAD
      try {
        const timeoutPromise = new Promise((_, reject) => 
          setTimeout(() => reject(new Error('Auth state change timeout')), 10000)
        );
        
        await Promise.race([
          (async () => {
            setSession(session);
            
            if (session?.user) {
              console.log('User session found, processing profile...');
              const userWithProfile = await getUserProfile(session.user);
              if (userWithProfile) {
                setUser(userWithProfile);
                setIsAuthenticated(true);
                console.log('User profile updated and authenticated:', userWithProfile);
              } else {
                setUser(null);
                setIsAuthenticated(false);
                console.log('User profile not found or inactive');
              }
            } else {
              console.log('No user session, clearing state');
              setUser(null);
              setIsAuthenticated(false);
            }
          })(),
          timeoutPromise
        ]);
      } catch (err) {
        console.error('Error in auth state change:', err);
        setError(err instanceof Error ? err : new Error('Auth state change failed'));
        // Don't clear auth state on timeout, maintain previous state
        if (!(err instanceof Error && err.message.includes('timeout'))) {
          setUser(null);
          setIsAuthenticated(false);
        }
=======
      if (session?.user) {
        console.log('User session found, processing profile...');
        setIsAuthenticated(true);
        
        // Use setTimeout to avoid potential deadlocks
        setTimeout(async () => {
          try {
            const userWithProfile = await getUserProfile(session.user);
            setUser(userWithProfile);
            console.log('User profile updated:', userWithProfile);
          } catch (err) {
            console.error('Error in auth state change:', err);
            setError(err instanceof Error ? err : new Error('Failed to load user profile'));
          }
        }, 0);
      } else {
        console.log('No user session, clearing state');
        setUser(null);
        setIsAuthenticated(false);
>>>>>>> afd7043d
      }
    });
    
    return () => {
      authListener.subscription.unsubscribe();
    };
  }, []);

  const login = async (email: string, password: string) => {
    try {
      setError(null);
      setIsLoading(true);
      
      console.log('Attempting login with email:', email);
      
      // Only clean up if there's an existing session
      const { data: existingSession } = await supabase.auth.getSession();
      if (existingSession?.session) {
        try {
          await supabase.auth.signOut();
        } catch (err) {
          console.log("Sign out before login failed:", err);
        }
      }
      
      const { data, error } = await supabase.auth.signInWithPassword({
        email,
        password,
      });
      
      if (error) {
        console.error('Login error:', error);
        setError(error);
        throw error;
      }
      
      console.log('Login successful:', data);
      
      // The auth state change listener will handle setting the user
      return;
    } catch (err) {
      const error = err instanceof Error ? err : new Error('An unknown error occurred');
      setError(error);
      throw error;
    } finally {
      setIsLoading(false);
    }
  };

  const signIn = async (provider: 'google' | 'github' | 'email', email?: string, password?: string) => {
    try {
      if (provider === 'email' && email && password) {
        return login(email, password);
      }
      
      // Handle other providers here
      setError(new Error(`Provider ${provider} not implemented`));
    } catch (err) {
      const error = err instanceof Error ? err : new Error('An unknown error occurred');
      setError(error);
      throw error;
    }
  };

  const signUp = async (email: string, password?: string) => {
    try {
      if (!password) {
        throw new Error("Password is required");
      }
      
      const { data, error } = await supabase.auth.signUp({
        email,
        password,
      });
      
      if (error) {
        setError(error);
        throw error;
      }
      
      return;
    } catch (err) {
      const error = err instanceof Error ? err : new Error('An unknown error occurred');
      setError(error);
      throw error;
    }
  };

  const logout = async () => {
    try {
      // Clean up auth state first
      cleanupAuthState();
      
      await supabase.auth.signOut();
      setUser(null);
      setSession(null);
      setIsAuthenticated(false);
    } catch (err) {
      setError(err instanceof Error ? err : new Error('An unknown error occurred'));
      throw err;
    }
  };

  // Alias for logout to match the type definition
  const signOut = logout;

  const updateUser = async (data: any) => {
    try {
      const { error } = await supabase.auth.updateUser(data);
      if (error) throw error;
    } catch (err) {
      setError(err instanceof Error ? err : new Error('An unknown error occurred'));
      throw err;
    }
  };

  const resetPassword = async (email: string) => {
    try {
      const { error } = await supabase.auth.resetPasswordForEmail(email);
      if (error) throw error;
    } catch (err) {
      setError(err instanceof Error ? err : new Error('An unknown error occurred'));
      throw err;
    }
  };

  const verifyOTP = async (email: string, token: string, type: 'email' | 'magiclink') => {
    try {
      const { data, error } = await supabase.auth.verifyOtp({
        email,
        token,
        type
      });
      
      if (error) throw error;
      return data;
    } catch (err) {
      setError(err instanceof Error ? err : new Error('An unknown error occurred'));
      throw err;
    }
  };

  const value = {
    user,
    session,
    isLoading,
    isAuthenticated,
    error,
    login,
    signIn,
    signUp,
    logout,
    signOut,
    updateUser,
    resetPassword,
    verifyOTP,
  };

  return <AuthContext.Provider value={value}>{children}</AuthContext.Provider>;
};

export const useAuth = () => useContext(AuthContext);<|MERGE_RESOLUTION|>--- conflicted
+++ resolved
@@ -212,7 +212,6 @@
     const { data: authListener } = supabase.auth.onAuthStateChange(async (event, session) => {
       console.log('Auth state changed:', { event, session });
       
-<<<<<<< HEAD
       try {
         const timeoutPromise = new Promise((_, reject) => 
           setTimeout(() => reject(new Error('Auth state change timeout')), 10000)
@@ -250,27 +249,7 @@
           setUser(null);
           setIsAuthenticated(false);
         }
-=======
-      if (session?.user) {
-        console.log('User session found, processing profile...');
-        setIsAuthenticated(true);
-        
-        // Use setTimeout to avoid potential deadlocks
-        setTimeout(async () => {
-          try {
-            const userWithProfile = await getUserProfile(session.user);
-            setUser(userWithProfile);
-            console.log('User profile updated:', userWithProfile);
-          } catch (err) {
-            console.error('Error in auth state change:', err);
-            setError(err instanceof Error ? err : new Error('Failed to load user profile'));
-          }
-        }, 0);
-      } else {
-        console.log('No user session, clearing state');
-        setUser(null);
-        setIsAuthenticated(false);
->>>>>>> afd7043d
+
       }
     });
     
