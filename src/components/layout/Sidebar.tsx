--- conflicted
+++ resolved
@@ -5,12 +5,10 @@
   LayoutGrid, Boxes, PackageOpen, Package, 
   Users, ShoppingBag, Warehouse, PanelLeft,
   MessageSquare, Users2, Store, Clock,
-<<<<<<< HEAD
+
   BarChart3, BarChart, ChartBar, AlertTriangle,
   History
-=======
-  BarChart3, BarChart, ChartBar, Home, Database, Barcode, Search, ArrowDownCircle, ArrowUpCircle, ArrowLeftRight
->>>>>>> 9d91874e
+
 } from 'lucide-react';
 import { cn } from '@/lib/utils';
 
@@ -87,16 +85,14 @@
 
                 {renderNavItem("/admin", <Home className="h-5 w-5" />, "Dashboard")}
                 {renderNavItem("/admin/products", <Package className="h-5 w-5" />, "Products")}
-<<<<<<< HEAD
+
                 {renderNavItem("/admin/warehouses", <Warehouse className="h-5 w-5" />, "Warehouses")}
                 {renderNavItem("/admin/stock-in", <PackageOpen className="h-5 w-5" />, "Stock In")}
                 {renderNavItem("/admin/stock-out", <Package className="h-5 w-5" />, "Stock Out")}
                 {renderNavItem("/admin/stock-out-history", <History className="h-5 w-5" />, "Stock-Out History")}
                 {renderNavItem("/admin/transfers", <Warehouse className="h-5 w-5" />, "Transfers")}
                 {renderNavItem("/admin/barcode", <ShoppingBag className="h-5 w-5" />, "Barcode Lookup")}
-=======
-                {renderNavItem("/admin/warehouses", <Store className="h-5 w-5" />, "Warehouses")}
->>>>>>> 9d91874e
+
                 {renderNavItem("/admin/users", <Users className="h-5 w-5" />, "Users")}
                 {renderNavItem("/admin/sales-inquiries", <MessageSquare className="h-5 w-5" />, "Sales Inquiries")}
                 {renderNavItem("/admin/inventory", <Database className="h-5 w-5" />, "Inventory")}
@@ -113,7 +109,7 @@
             {user?.role === 'warehouse_manager' && (
               <nav className="px-2 space-y-1">
 
-<<<<<<< HEAD
+
                 {renderNavItem("/manager", <LayoutGrid className="h-5 w-5" />, "Dashboard")}
                 {renderNavItem("/manager/inventory", <Boxes className="h-5 w-5" />, "Inventory")}
                 {renderNavItem("/manager/stock-in", <PackageOpen className="h-5 w-5" />, "Stock In")}
@@ -121,14 +117,7 @@
                 {renderNavItem("/manager/stock-out-history", <History className="h-5 w-5" />, "Stock-Out History")}
                 {renderNavItem("/manager/transfers", <Warehouse className="h-5 w-5" />, "Transfers")}
                 {renderNavItem("/manager/barcode", <ShoppingBag className="h-5 w-5" />, "Barcode Lookup")}
-=======
-                {renderNavItem("/manager", <Home className="h-5 w-5" />, "Dashboard")}
-                {renderNavItem("/manager/stock-in", <ArrowDownCircle className="h-5 w-5" />, "Stock In")}
-                {renderNavItem("/manager/stock-out", <ArrowUpCircle className="h-5 w-5" />, "Stock Out")}
-                {renderNavItem("/manager/barcode", <Search className="h-5 w-5" />, "Barcode Lookup")}
-                {renderNavItem("/manager/inventory", <Database className="h-5 w-5" />, "Inventory")}
-                {renderNavItem("/manager/transfers", <ArrowLeftRight className="h-5 w-5" />, "Transfers")}
->>>>>>> 9d91874e
+
 
               </nav>
             )}
