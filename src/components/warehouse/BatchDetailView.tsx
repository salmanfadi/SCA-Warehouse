<<<<<<< HEAD
=======

>>>>>>> 39ec7c4c
import React, { useState } from 'react';
import {
  Card,
  CardContent,
  CardDescription,
  CardHeader,
  CardTitle,
} from '@/components/ui/card';
import {
  Dialog,
  DialogContent,
  DialogDescription,
  DialogHeader,
  DialogTitle,
  DialogFooter,
} from '@/components/ui/dialog';
import { Button } from '@/components/ui/button';
import { Tabs, TabsContent, TabsList, TabsTrigger } from '@/components/ui/tabs';
import { ScrollArea } from '@/components/ui/scroll-area';
import { Separator } from '@/components/ui/separator';
import { Badge } from '@/components/ui/badge';
import { Table, TableBody, TableCell, TableHead, TableHeader, TableRow } from '@/components/ui/table';
<<<<<<< HEAD
import { Barcode, Package, Boxes, Warehouse, Download, Printer } from 'lucide-react';
=======
import { FileText, Package, Boxes, Warehouse, Download, Printer } from 'lucide-react';
>>>>>>> 39ec7c4c
import { format } from 'date-fns';
import BarcodePreview from '../barcode/BarcodePreview';
import { useBatchItems } from '@/hooks/useBatchItems';
import { BatchItem } from '@/components/warehouse/BatchItemsTable';

interface BatchDetailViewProps {
  open: boolean;
  onOpenChange: (open: boolean) => void;
  batchId: string | null;
  onPrintBarcodes?: () => void;
}

export function BatchDetailView({ open, onOpenChange, batchId, onPrintBarcodes }: BatchDetailViewProps) {
  const [activeTab, setActiveTab] = useState<string>('items');
  const { data: batchItems, isLoading, error } = useBatchItems(batchId || undefined);
  
  // Group boxes by location for summary view
  const groupedByLocation = React.useMemo(() => {
    if (!batchItems) return [];
    
    const groups: Record<string, { locationName: string; warehouseName: string; items: BatchItem[] }> = {};
    
    batchItems.forEach(item => {
      const locationKey = `${item.warehouse_id}-${item.location_id}`;
      if (!groups[locationKey]) {
        groups[locationKey] = {
          locationName: item.locationDetails || 'Unknown Location',
          warehouseName: item.warehouseName || 'Unknown Warehouse',
          items: []
        };
      }
      groups[locationKey].items.push(item);
    });
    
    return Object.values(groups);
  }, [batchItems]);
  
  // Calculate totals for summary display
  const totalQuantity = React.useMemo(() => 
    batchItems?.reduce((sum, item) => sum + item.quantity, 0) || 0,
  [batchItems]);
  
  const totalBoxes = React.useMemo(() => 
    batchItems?.length || 0,
  [batchItems]);
  
  // Get basic batch information from first item (if available)
  const batchInfo = React.useMemo(() => {
    if (!batchItems || batchItems.length === 0) return null;
    return {
      batchId: batchItems[0].batch_id,
      createdAt: batchItems[0].created_at,
    };
  }, [batchItems]);
  
  // Get unique attributes (colors, sizes)
  const attributes = React.useMemo(() => {
    if (!batchItems) return { colors: [], sizes: [] };
    
    const colors = new Set<string>();
    const sizes = new Set<string>();
    
    batchItems.forEach(item => {
      if (item.color) colors.add(item.color);
      if (item.size) sizes.add(item.size);
    });
    
    return {
      colors: Array.from(colors),
      sizes: Array.from(sizes)
    };
  }, [batchItems]);
  
  // Handle download data as CSV
  const handleExportCSV = () => {
    if (!batchItems || batchItems.length === 0) return;
    
    const headers = 'Barcode,Quantity,Status,Color,Size,Warehouse,Location,Created\n';
    const csvData = batchItems.map(item => {
      return `"${item.barcode}",${item.quantity},"${item.status}","${item.color || ''}","${item.size || ''}","${item.warehouseName || ''}","${item.locationDetails || ''}","${format(new Date(item.created_at), 'yyyy-MM-dd')}"`
    }).join('\n');
    
    const csvContent = `data:text/csv;charset=utf-8,${headers}${csvData}`;
    const encodedUri = encodeURI(csvContent);
    const link = document.createElement('a');
    link.setAttribute('href', encodedUri);
    link.setAttribute('download', `batch-${batchId}-items.csv`);
    document.body.appendChild(link);
    link.click();
    document.body.removeChild(link);
  };

  return (
    <Dialog open={open} onOpenChange={onOpenChange}>
      <DialogContent className="max-w-4xl max-h-[85vh] overflow-hidden flex flex-col">
        <DialogHeader>
          <DialogTitle className="flex justify-between items-center">
            <span>Batch Details</span>
            {batchInfo && (
              <Badge variant="outline" className="ml-2 text-xs">
                {format(new Date(batchInfo.createdAt), 'MMM d, yyyy')}
              </Badge>
            )}
          </DialogTitle>
          <DialogDescription>
            {batchId && (
              <span className="font-mono text-xs">Batch ID: {batchId}</span>
            )}
          </DialogDescription>
        </DialogHeader>

        {isLoading ? (
          <div className="flex items-center justify-center py-8">
            <div className="animate-spin rounded-full h-8 w-8 border-b-2 border-primary"></div>
          </div>
        ) : error ? (
          <div className="rounded-md bg-red-50 border border-red-200 p-4 my-4">
            <p className="text-red-800">Failed to load batch details: {error instanceof Error ? error.message : 'Unknown error'}</p>
          </div>
        ) : !batchItems || batchItems.length === 0 ? (
          <div className="flex flex-col items-center justify-center py-8 text-center">
            <Package className="h-12 w-12 text-gray-300 mb-2" />
            <p>No items found for this batch</p>
          </div>
        ) : (
          <>
            <div className="flex justify-between items-center mb-4">
              <div className="flex space-x-2">
                <Button variant="outline" size="sm" onClick={onPrintBarcodes}>
                  <Printer className="h-4 w-4 mr-1" />
                  Print All Barcodes
                </Button>
                <Button variant="outline" size="sm" onClick={handleExportCSV}>
                  <Download className="h-4 w-4 mr-1" />
                  Export Data
                </Button>
              </div>
            </div>

            <Tabs
              defaultValue="summary" 
              value={activeTab} 
              onValueChange={setActiveTab} 
              className="w-full"
            >
              <TabsList>
                <TabsTrigger value="summary">
                  <Warehouse className="h-4 w-4 mr-1" />
                  Summary
                </TabsTrigger>
                <TabsTrigger value="items">
                  <Boxes className="h-4 w-4 mr-1" />
                  Items ({totalBoxes})
                </TabsTrigger>
                <TabsTrigger value="barcodes">
<<<<<<< HEAD
                  <Barcode className="h-4 w-4 mr-1" />
=======
                  <FileText className="h-4 w-4 mr-1" />
>>>>>>> 39ec7c4c
                  Barcodes
                </TabsTrigger>
              </TabsList>
              
              <TabsContent value="summary" className="border-none p-0 mt-4">
                <div className="grid grid-cols-1 md:grid-cols-3 gap-4 mb-4">
                  <Card>
                    <CardHeader className="pb-2">
                      <CardTitle className="text-sm font-medium">Total Items</CardTitle>
                    </CardHeader>
                    <CardContent>
                      <div className="text-2xl font-bold">{totalBoxes}</div>
                      <p className="text-xs text-muted-foreground">Individual boxes/items</p>
                    </CardContent>
                  </Card>
                  <Card>
                    <CardHeader className="pb-2">
                      <CardTitle className="text-sm font-medium">Total Quantity</CardTitle>
                    </CardHeader>
                    <CardContent>
                      <div className="text-2xl font-bold">{totalQuantity}</div>
                      <p className="text-xs text-muted-foreground">Units across all items</p>
                    </CardContent>
                  </Card>
                  <Card>
                    <CardHeader className="pb-2">
                      <CardTitle className="text-sm font-medium">Locations</CardTitle>
                    </CardHeader>
                    <CardContent>
                      <div className="text-2xl font-bold">{groupedByLocation.length}</div>
                      <p className="text-xs text-muted-foreground">Warehouse locations</p>
                    </CardContent>
                  </Card>
                </div>
                
                <Card>
                  <CardHeader>
                    <CardTitle className="text-base">Location Breakdown</CardTitle>
                    <CardDescription>Items grouped by warehouse location</CardDescription>
                  </CardHeader>
                  <CardContent>
                    <ScrollArea className="h-[300px]">
                      {groupedByLocation.map((location, idx) => (
                        <div key={idx} className="mb-4">
                          <div className="flex justify-between items-center mb-2">
                            <div>
                              <h4 className="font-medium">{location.warehouseName}</h4>
                              <p className="text-sm text-muted-foreground">{location.locationName}</p>
                            </div>
                            <Badge variant="outline">{location.items.length} items</Badge>
                          </div>
                          
                          <div className="grid grid-cols-2 md:grid-cols-3 gap-2">
                            {location.items.map(item => (
                              <Card key={item.id} className="p-2 border">
                                <p className="text-xs font-medium truncate">{item.barcode}</p>
                                <div className="flex justify-between items-center mt-1">
                                  <span className="text-xs">Qty: {item.quantity}</span>
                                  {item.color && <Badge variant="secondary" className="text-xs">{item.color}</Badge>}
                                </div>
                              </Card>
                            ))}
                          </div>
                          
                          {idx < groupedByLocation.length - 1 && <Separator className="my-4" />}
                        </div>
                      ))}
                    </ScrollArea>
                  </CardContent>
                </Card>

                {(attributes.colors.length > 0 || attributes.sizes.length > 0) && (
                  <Card className="mt-4">
                    <CardHeader>
                      <CardTitle className="text-base">Attributes</CardTitle>
                      <CardDescription>Colors and sizes in this batch</CardDescription>
                    </CardHeader>
                    <CardContent>
                      <div className="grid grid-cols-1 md:grid-cols-2 gap-4">
                        {attributes.colors.length > 0 && (
                          <div>
                            <h4 className="font-medium mb-2">Colors</h4>
                            <div className="flex flex-wrap gap-1">
                              {attributes.colors.map(color => (
                                <Badge key={color} variant="secondary">{color}</Badge>
                              ))}
                            </div>
                          </div>
                        )}
                        
                        {attributes.sizes.length > 0 && (
                          <div>
                            <h4 className="font-medium mb-2">Sizes</h4>
                            <div className="flex flex-wrap gap-1">
                              {attributes.sizes.map(size => (
                                <Badge key={size} variant="secondary">{size}</Badge>
                              ))}
                            </div>
                          </div>
                        )}
                      </div>
                    </CardContent>
                  </Card>
                )}
              </TabsContent>
              
              <TabsContent value="items" className="border-none p-0 mt-4">
                <ScrollArea className="h-[400px]">
                  <Table>
                    <TableHeader>
                      <TableRow>
                        <TableHead>Barcode</TableHead>
                        <TableHead>Quantity</TableHead>
                        <TableHead>Status</TableHead>
                        <TableHead>Attributes</TableHead>
                        <TableHead>Location</TableHead>
                      </TableRow>
                    </TableHeader>
                    <TableBody>
                      {batchItems.map(item => (
                        <TableRow key={item.id}>
                          <TableCell className="font-mono text-xs">{item.barcode}</TableCell>
                          <TableCell>{item.quantity}</TableCell>
                          <TableCell>
                            <Badge className={
                              item.status === 'available' ? 'bg-green-500' :
                              item.status === 'reserved' ? 'bg-blue-500' :
                              item.status === 'sold' ? 'bg-purple-500' :
                              item.status === 'damaged' ? 'bg-red-500' : ''
                            }>
                              {item.status}
                            </Badge>
                          </TableCell>
                          <TableCell>
                            {(item.color || item.size) ? (
                              <div className="flex flex-wrap gap-1">
                                {item.color && <Badge variant="outline" className="text-xs">{item.color}</Badge>}
                                {item.size && <Badge variant="outline" className="text-xs">{item.size}</Badge>}
                              </div>
                            ) : '—'}
                          </TableCell>
                          <TableCell>
                            <div>
                              <div className="text-xs font-medium">{item.warehouseName}</div>
                              <div className="text-xs text-muted-foreground">{item.locationDetails}</div>
                            </div>
                          </TableCell>
                        </TableRow>
                      ))}
                    </TableBody>
                  </Table>
                </ScrollArea>
              </TabsContent>
              
              <TabsContent value="barcodes" className="border-none p-0 mt-4">
                <ScrollArea className="h-[400px]">
                  <div className="grid grid-cols-2 sm:grid-cols-3 gap-4 p-2">
                    {batchItems.map(item => (
                      <Card key={item.id} className="p-4 flex flex-col items-center">
                        <BarcodePreview 
<<<<<<< HEAD
                          value={item.barcode} 
                          height={60}
                          width={1}
                          format="CODE128"
                          displayValue={true}
=======
                          barcode={item.barcode} 
                          height={60}
                          width={180}
                          includeText={true}
                          scale={2}
>>>>>>> 39ec7c4c
                        />
                        <div className="mt-2 text-center">
                          <p className="text-xs font-medium">{item.quantity} units</p>
                          {(item.color || item.size) && (
                            <p className="text-xs text-muted-foreground">
                              {[item.color, item.size].filter(Boolean).join(' / ')}
                            </p>
                          )}
                        </div>
                      </Card>
                    ))}
                  </div>
                </ScrollArea>
              </TabsContent>
            </Tabs>
          </>
        )}
        
        <DialogFooter>
          <Button variant="outline" onClick={() => onOpenChange(false)}>Close</Button>
        </DialogFooter>
      </DialogContent>
    </Dialog>
  );
}<|MERGE_RESOLUTION|>--- conflicted
+++ resolved
@@ -1,7 +1,4 @@
-<<<<<<< HEAD
-=======
-
->>>>>>> 39ec7c4c
+
 import React, { useState } from 'react';
 import {
   Card,
@@ -24,11 +21,7 @@
 import { Separator } from '@/components/ui/separator';
 import { Badge } from '@/components/ui/badge';
 import { Table, TableBody, TableCell, TableHead, TableHeader, TableRow } from '@/components/ui/table';
-<<<<<<< HEAD
-import { Barcode, Package, Boxes, Warehouse, Download, Printer } from 'lucide-react';
-=======
 import { FileText, Package, Boxes, Warehouse, Download, Printer } from 'lucide-react';
->>>>>>> 39ec7c4c
 import { format } from 'date-fns';
 import BarcodePreview from '../barcode/BarcodePreview';
 import { useBatchItems } from '@/hooks/useBatchItems';
@@ -184,11 +177,7 @@
                   Items ({totalBoxes})
                 </TabsTrigger>
                 <TabsTrigger value="barcodes">
-<<<<<<< HEAD
-                  <Barcode className="h-4 w-4 mr-1" />
-=======
                   <FileText className="h-4 w-4 mr-1" />
->>>>>>> 39ec7c4c
                   Barcodes
                 </TabsTrigger>
               </TabsList>
@@ -349,19 +338,11 @@
                     {batchItems.map(item => (
                       <Card key={item.id} className="p-4 flex flex-col items-center">
                         <BarcodePreview 
-<<<<<<< HEAD
-                          value={item.barcode} 
-                          height={60}
-                          width={1}
-                          format="CODE128"
-                          displayValue={true}
-=======
                           barcode={item.barcode} 
                           height={60}
                           width={180}
                           includeText={true}
                           scale={2}
->>>>>>> 39ec7c4c
                         />
                         <div className="mt-2 text-center">
                           <p className="text-xs font-medium">{item.quantity} units</p>
