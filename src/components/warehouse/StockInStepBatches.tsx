<<<<<<< HEAD
import React, { useState } from 'react';
import { StockInRequestData } from '@/hooks/useStockInRequests';
=======
import React, { useState, useEffect } from 'react';
import { BoxData } from '@/hooks/useStockInBoxes';
>>>>>>> 02f0c05d
import { Button } from '@/components/ui/button';
import { Input } from '@/components/ui/input';
import { Label } from '@/components/ui/label';
import { Card, CardContent, CardHeader, CardTitle } from '@/components/ui/card';
import { useWarehouses } from '@/hooks/useWarehouses';
import { useLocations } from '@/hooks/useLocations';
<<<<<<< HEAD
import { Select, SelectContent, SelectItem, SelectTrigger, SelectValue } from '@/components/ui/select';
import { Loader2, Plus } from 'lucide-react';
import { toast } from '@/components/ui/use-toast';
=======
import { Card, CardContent, CardHeader, CardTitle, CardFooter, CardDescription } from '@/components/ui/card';
import { toast } from '@/components/ui/use-toast';
import { Plus, Trash2, Check, AlertCircle } from 'lucide-react';
import { Badge } from '@/components/ui/badge';
import { StockInRequestData } from '@/hooks/useStockInRequests';
import { v4 as uuidv4 } from 'uuid';
import { Alert, AlertDescription, AlertTitle } from '@/components/ui/alert';
>>>>>>> 02f0c05d

// Define the types we need
interface WarehouseType {
  id: string;
  name: string;
}

interface LocationType {
  id: string;
  floor: number;
  zone: string;
  warehouse_id?: string;
}

// Define the BatchData interface for the batch creation workflow
export interface BatchData {
  id: string;
  warehouse_id: string;
  warehouse_name: string;
  location_id: string;
  location_name: string;
  boxCount: number;
<<<<<<< HEAD
  quantityPerBox: number;
  color: string;
  size: string;
  boxes: any[];
=======
  color: string;
  size: string;
  quantityPerBox: number;
  created_at?: string;
  batchBarcode?: string;   // Optional batch barcode generated in preview step
  boxBarcodes?: string[];  // Optional array of box barcodes generated in preview step
  boxes?: BoxData[];       // Optional boxes data for backward compatibility
>>>>>>> 02f0c05d
}

interface StockInStepBatchesProps {
  onBack: () => void;
  onContinue: () => void;
  batches: BatchData[];
  setBatches: React.Dispatch<React.SetStateAction<BatchData[]>>;
  stockIn: StockInRequestData;
  defaultValues: {
    quantity: number;
    color: string;
    size: string;
  };
}

const StockInStepBatches: React.FC<StockInStepBatchesProps> = ({
  onBack,
  onContinue,
  batches,
  setBatches,
  stockIn,
<<<<<<< HEAD
  defaultValues
}) => {
  const [selectedWarehouse, setSelectedWarehouse] = useState<string>('');
  const [selectedLocation, setSelectedLocation] = useState<string>('');
  const [boxCount, setBoxCount] = useState<number>(1);
  const [quantityPerBox, setQuantityPerBox] = useState<number>(defaultValues.quantity);
  const [color, setColor] = useState<string>(defaultValues.color);
  const [size, setSize] = useState<string>(defaultValues.size);
  
  const { warehouses } = useWarehouses();
  const { locations, isLoading: isLoadingLocations } = useLocations(selectedWarehouse);

  const handleBoxCountChange = (e: React.ChangeEvent<HTMLInputElement>) => {
    const value = parseInt(e.target.value) || 0;
    // Only update if the value is within bounds
    if (value >= 0 && value <= remainingBoxes) {
      setBoxCount(value);
    }
  };

  const handleWarehouseChange = (warehouseId: string) => {
    setSelectedWarehouse(warehouseId);
    setSelectedLocation(''); // Reset location when warehouse changes
  };

  const handleLocationChange = (locationId: string) => {
    setSelectedLocation(locationId);
  };

  const handleAddBatch = () => {
    if (!selectedWarehouse || !selectedLocation || boxCount <= 0 || quantityPerBox <= 0) {
      toast({
        title: "Missing Information",
        description: "Please fill in all required fields",
        variant: "destructive"
      });
      return;
    }

    // Validate box count
    if (boxCount > remainingBoxes) {
      toast({
        title: "Invalid Box Count",
        description: `Cannot add more than ${remainingBoxes} boxes`,
        variant: "destructive"
      });
      return;
    }

    const warehouse = warehouses?.find(w => w.id === selectedWarehouse);
    const location = locations?.find(l => l.id === selectedLocation);

    if (!warehouse || !location) {
      toast({
        title: "Invalid Selection",
        description: "Please select valid warehouse and location",
        variant: "destructive"
      });
      return;
    }

    const newBatch: BatchData = {
      id: `batch-${Date.now()}`,
      warehouse_id: selectedWarehouse,
      warehouse_name: warehouse.name,
      location_id: selectedLocation,
      location_name: `Zone ${location.zone}, Floor ${location.floor}`,
      boxCount: boxCount, // Use the exact box count entered by user
      quantityPerBox,
      color,
      size,
      boxes: []
    };

    setBatches(prev => [...prev, newBatch]);

    // Reset form
    setSelectedLocation('');
    setBoxCount(1);
    setQuantityPerBox(defaultValues.quantity);
    setColor(defaultValues.color);
    setSize(defaultValues.size);
    
    toast({
      title: "Batch Added",
      description: `Added batch of ${boxCount} boxes to ${warehouse.name}`,
    });
  };

  const totalBoxesInBatches = batches.reduce((sum, batch) => sum + batch.boxCount, 0);
  const remainingBoxes = stockIn.boxes - totalBoxesInBatches;

=======
  defaultValues,
}) => {
  const { warehouses } = useWarehouses();
  const [selectedWarehouse, setSelectedWarehouse] = useState('');
  const { locations } = useLocations(selectedWarehouse);
  
  const [newBatch, setNewBatch] = useState<{
    warehouse_id: string;
    warehouse_name: string;
    location_id: string;
    location_name: string;
    boxCount: number;
    color: string;
    size: string;
    quantityPerBox: number;
  }>({
    warehouse_id: '',
    warehouse_name: '',
    location_id: '',
    location_name: '',
    boxCount: 1,
    color: defaultValues?.color || '',
    size: defaultValues?.size || '',
    quantityPerBox: defaultValues?.quantity || 1,
  });
  
  // Track total boxes across all batches
  const totalBoxesInBatches = batches.reduce((sum, batch) => sum + batch.boxCount, 0);
  const remainingBoxes = Math.max(0, (stockIn?.boxes || 0) - totalBoxesInBatches);
  
  // Get selected warehouse name
  const getWarehouseName = (id: string) => {
    const warehouse = warehouses?.find(w => w.id === id);
    return warehouse?.name || '';
  };
  
  // Get selected location name
  const getLocationName = (id: string) => {
    const location = locations?.find(l => l.id === id);
    if (location) {
      return `Floor ${location.floor}, Zone ${location.zone}`;
    }
    return '';
  };
  
  // Update warehouse selection
  const handleWarehouseChange = (warehouseId: string) => {
    setSelectedWarehouse(warehouseId);
    setNewBatch(prev => ({
      ...prev,
      warehouse_id: warehouseId,
      warehouse_name: getWarehouseName(warehouseId),
      location_id: '', // Reset location when warehouse changes
      location_name: '',
    }));
  };
  
  // Update location selection
  const handleLocationChange = (locationId: string) => {
    setNewBatch(prev => ({
      ...prev,
      location_id: locationId,
      location_name: getLocationName(locationId),
    }));
  };

  // Handle adding a new batch
  const handleAddBatch = () => {
    // Validate inputs
    if (!newBatch.warehouse_id || !newBatch.location_id) {
      toast({
        title: 'Missing Information',
        description: 'Please select both warehouse and location',
        variant: 'destructive',
      });
      return;
    }
    
    if (newBatch.boxCount <= 0) {
      toast({
        title: 'Invalid Box Count',
        description: 'Number of boxes must be greater than zero',
        variant: 'destructive',
      });
      return;
    }
    
    if (newBatch.quantityPerBox <= 0) {
      toast({
        title: 'Invalid Quantity',
        description: 'Quantity per box must be greater than zero',
        variant: 'destructive',
      });
      return;
    }
    
    if (newBatch.boxCount > remainingBoxes) {
      toast({
        title: 'Too Many Boxes',
        description: `You can only add ${remainingBoxes} more boxes to match the original request`,
        variant: 'destructive',
      });
      return;
    }
    
    // Add new batch with generated ID
    const newBatchWithId: BatchData = {
      ...newBatch,
      id: uuidv4(),
      created_at: new Date().toISOString(),
      boxes: [], // Will be populated in the next step
    };
    
    setBatches([...batches, newBatchWithId]);
    
    // Reset form
    setNewBatch({
      warehouse_id: '',
      warehouse_name: '',
      location_id: '',
      location_name: '',
      boxCount: 1,
      color: defaultValues?.color || '',
      size: defaultValues?.size || '',
      quantityPerBox: defaultValues?.quantity || 1,
    });
    
    setSelectedWarehouse('');
    
    toast({
      title: 'Batch Added',
      description: `Added a new batch with ${newBatchWithId.boxCount} boxes`,
    });
  };
  
  // Remove a batch
  const handleRemoveBatch = (batchId: string) => {
    setBatches(batches.filter(batch => batch.id !== batchId));
    toast({
      title: 'Batch Removed',
      description: 'The batch has been removed',
    });
  };
  
>>>>>>> 02f0c05d
  return (
    <div className="space-y-6">
      <Card>
        <CardHeader>
          <CardTitle>Create Batch</CardTitle>
          <CardDescription>
            Group boxes into batches by warehouse, location and properties. Total boxes: {stockIn?.boxes || 0}, Remaining: {remainingBoxes}
          </CardDescription>
        </CardHeader>
        <CardContent className="space-y-4">
<<<<<<< HEAD
          <div className="space-y-2">
            <Label>Warehouse</Label>
            <Select value={selectedWarehouse} onValueChange={handleWarehouseChange}>
              <SelectTrigger>
                <SelectValue placeholder="Select warehouse" />
              </SelectTrigger>
              <SelectContent>
                {warehouses?.map((warehouse) => (
                  <SelectItem key={warehouse.id} value={warehouse.id}>
                    {warehouse.name}
                  </SelectItem>
                ))}
              </SelectContent>
            </Select>
          </div>

          <div className="space-y-2">
            <Label>Location</Label>
            <Select 
              value={selectedLocation} 
              onValueChange={handleLocationChange}
              disabled={!selectedWarehouse || isLoadingLocations}
            >
              <SelectTrigger>
                <SelectValue placeholder={!selectedWarehouse ? "Select warehouse first" : "Select location"} />
              </SelectTrigger>
              <SelectContent>
                {isLoadingLocations ? (
                  <SelectItem value="loading" disabled>
                    Loading locations...
                  </SelectItem>
                ) : locations && locations.length > 0 ? (
                  locations.map((location) => (
                    <SelectItem key={location.id} value={location.id}>
                      Zone {location.zone}, Floor {location.floor}
                    </SelectItem>
                  ))
                ) : (
                  <SelectItem value="no-locations" disabled>
                    {selectedWarehouse ? "No locations found" : "Select a warehouse first"}
                  </SelectItem>
                )}
              </SelectContent>
            </Select>
            {selectedWarehouse && locations && locations.length === 0 && !isLoadingLocations && (
              <p className="text-sm text-muted-foreground mt-1">
                No locations available for this warehouse
              </p>
            )}
          </div>

          <div className="space-y-2">
            <Label>Number of Boxes</Label>
            <Input
              type="number"
              min={1}
              max={remainingBoxes}
              value={boxCount}
              onChange={handleBoxCountChange}
            />
            <p className="text-sm text-muted-foreground">
              {remainingBoxes} boxes remaining to allocate
            </p>
          </div>

          <div className="space-y-2">
            <Label>Quantity per Box</Label>
            <Input
              type="number"
              min={1}
              value={quantityPerBox}
              onChange={(e) => setQuantityPerBox(parseInt(e.target.value) || 1)}
            />
          </div>

          <div className="grid grid-cols-2 gap-4">
            <div className="space-y-2">
              <Label>Color</Label>
              <Input
                value={color}
                onChange={(e) => setColor(e.target.value)}
                placeholder="Optional"
              />
            </div>

            <div className="space-y-2">
              <Label>Size</Label>
              <Input
                value={size}
                onChange={(e) => setSize(e.target.value)}
                placeholder="Optional"
              />
            </div>
          </div>

          <Button
            onClick={handleAddBatch}
            disabled={!selectedWarehouse || !selectedLocation || boxCount <= 0 || quantityPerBox <= 0}
            className="w-full"
          >
            <Plus className="h-4 w-4 mr-2" /> Add Batch
=======
          <div className="grid grid-cols-1 md:grid-cols-2 gap-4">
            {/* Warehouse Selection */}
            <div className="space-y-2">
              <Label htmlFor="warehouse">Warehouse <span className="text-destructive">*</span></Label>
              <Select
                value={newBatch.warehouse_id}
                onValueChange={handleWarehouseChange}
              >
                <SelectTrigger id="warehouse">
                  <SelectValue placeholder="Select warehouse" />
                </SelectTrigger>
                <SelectContent>
                  {warehouses?.map((warehouse) => (
                    <SelectItem key={warehouse.id} value={warehouse.id}>
                      {warehouse.name}
                    </SelectItem>
                  ))}
                </SelectContent>
              </Select>
            </div>

            {/* Location Selection */}
            <div className="space-y-2">
              <Label htmlFor="location">Location <span className="text-destructive">*</span></Label>
              <Select
                value={newBatch.location_id}
                onValueChange={handleLocationChange}
                disabled={!newBatch.warehouse_id}
              >
                <SelectTrigger id="location">
                  <SelectValue placeholder="Select location" />
                </SelectTrigger>
                <SelectContent>
                  {locations?.map((location) => (
                    <SelectItem key={location.id} value={location.id}>
                      Floor {location.floor}, Zone {location.zone}
                    </SelectItem>
                  ))}
                </SelectContent>
              </Select>
            </div>
            
            {/* Box Count */}
            <div className="space-y-2">
              <Label htmlFor="boxCount">Number of Boxes <span className="text-destructive">*</span></Label>
              <Input
                id="boxCount"
                type="number"
                min={1}
                max={remainingBoxes}
                value={newBatch.boxCount}
                onChange={(e) => setNewBatch({...newBatch, boxCount: parseInt(e.target.value) || 0})}
              />
            </div>
            
            {/* Color */}
            <div className="space-y-2">
              <Label htmlFor="color">Color <span className="text-destructive">*</span></Label>
              <Input
                id="color"
                value={newBatch.color}
                onChange={(e) => setNewBatch({...newBatch, color: e.target.value})}
              />
            </div>
            
            {/* Size */}
            <div className="space-y-2">
              <Label htmlFor="size">Size <span className="text-destructive">*</span></Label>
              <Input
                id="size"
                value={newBatch.size}
                onChange={(e) => setNewBatch({...newBatch, size: e.target.value})}
              />
            </div>
            
            {/* Quantity per Box */}
            <div className="space-y-2">
              <Label htmlFor="quantityPerBox">Quantity per Box <span className="text-destructive">*</span></Label>
              <Input
                id="quantityPerBox"
                type="number"
                min={1}
                value={newBatch.quantityPerBox}
                onChange={(e) => setNewBatch({...newBatch, quantityPerBox: parseInt(e.target.value) || 1})}
              />
            </div>
          </div>
        </CardContent>
        <CardFooter>
          <Button 
            onClick={handleAddBatch} 
            className="w-full"
            disabled={!newBatch.warehouse_id || !newBatch.location_id || newBatch.boxCount <= 0 || newBatch.quantityPerBox <= 0}
          >
            <Plus className="mr-2 h-4 w-4" /> Add Batch
>>>>>>> 02f0c05d
          </Button>
        </CardFooter>
      </Card>

<<<<<<< HEAD
      {batches.length > 0 && (
        <div className="space-y-4">
          <h3 className="font-medium">Created Batches</h3>
          {batches.map((batch, index) => (
            <Card key={batch.id}>
              <CardContent className="p-4">
                <div className="grid grid-cols-2 gap-4">
                  <div>
                    <Label>Warehouse</Label>
                    <p>{batch.warehouse_name}</p>
                  </div>
                  <div>
                    <Label>Location</Label>
                    <p>{batch.location_name}</p>
                  </div>
                  <div>
                    <Label>Boxes</Label>
                    <p>{batch.boxCount}</p>
                  </div>
                  <div>
                    <Label>Quantity per Box</Label>
                    <p>{batch.quantityPerBox}</p>
                  </div>
                  {batch.color && (
                    <div>
                      <Label>Color</Label>
                      <p>{batch.color}</p>
                    </div>
                  )}
                  {batch.size && (
                    <div>
                      <Label>Size</Label>
                      <p>{batch.size}</p>
                    </div>
                  )}
                </div>
              </CardContent>
            </Card>
          ))}
        </div>
=======
      {remainingBoxes !== (stockIn?.boxes || 0) && (
        <Alert>
          <AlertCircle className="h-4 w-4" />
          <AlertTitle>Batch Status</AlertTitle>
          <AlertDescription>
            You have created batches for {totalBoxesInBatches} out of {stockIn?.boxes || 0} boxes.
            {remainingBoxes > 0 ? ` You still need to allocate ${remainingBoxes} more boxes.` : ' All boxes have been allocated.'}
          </AlertDescription>
        </Alert>
      )}
      
      {batches.length > 0 && (
        <Card>
          <CardHeader>
            <CardTitle>Batches ({batches.length})</CardTitle>
            <CardDescription>Review your created batches before proceeding</CardDescription>
          </CardHeader>
          <CardContent className="space-y-4">
            {batches.map((batch, index) => (
              <div key={batch.id} className="border rounded-lg p-4 space-y-2">
                <div className="flex items-center justify-between">
                  <div className="font-medium">Batch {index + 1}</div>
                  <Button
                    variant="ghost"
                    size="icon"
                    onClick={() => handleRemoveBatch(batch.id)}
                    className="text-destructive"
                  >
                    <Trash2 className="h-4 w-4" />
                  </Button>
                </div>
                
                <div className="grid grid-cols-2 gap-2 text-sm">
                  <div>
                    <span className="text-muted-foreground">Warehouse:</span> {batch.warehouse_name}
                  </div>
                  <div>
                    <span className="text-muted-foreground">Location:</span> {batch.location_name}
                  </div>
                  <div>
                    <span className="text-muted-foreground">Box Count:</span> {batch.boxCount}
                  </div>
                  <div>
                    <span className="text-muted-foreground">Quantity/Box:</span> {batch.quantityPerBox}
                  </div>
                  <div>
                    <span className="text-muted-foreground">Color:</span> {batch.color || 'N/A'}
                  </div>
                  <div>
                    <span className="text-muted-foreground">Size:</span> {batch.size || 'N/A'}
                  </div>
                </div>
              </div>
            ))}
          </CardContent>
        </Card>
>>>>>>> 02f0c05d
      )}

      <div className="flex justify-between pt-4">
        <Button variant="outline" onClick={onBack}>
          Back
        </Button>
        <Button 
          onClick={onContinue} 
          disabled={batches.length === 0 || remainingBoxes > 0}
        >
          Next
        </Button>
      </div>
    </div>
  );
}

export default StockInStepBatches; <|MERGE_RESOLUTION|>--- conflicted
+++ resolved
@@ -1,29 +1,18 @@
-<<<<<<< HEAD
-import React, { useState } from 'react';
-import { StockInRequestData } from '@/hooks/useStockInRequests';
-=======
 import React, { useState, useEffect } from 'react';
 import { BoxData } from '@/hooks/useStockInBoxes';
->>>>>>> 02f0c05d
 import { Button } from '@/components/ui/button';
 import { Input } from '@/components/ui/input';
 import { Label } from '@/components/ui/label';
-import { Card, CardContent, CardHeader, CardTitle } from '@/components/ui/card';
+import { Card, CardContent, CardHeader, CardTitle, CardFooter, CardDescription } from '@/components/ui/card';
 import { useWarehouses } from '@/hooks/useWarehouses';
 import { useLocations } from '@/hooks/useLocations';
-<<<<<<< HEAD
 import { Select, SelectContent, SelectItem, SelectTrigger, SelectValue } from '@/components/ui/select';
-import { Loader2, Plus } from 'lucide-react';
-import { toast } from '@/components/ui/use-toast';
-=======
-import { Card, CardContent, CardHeader, CardTitle, CardFooter, CardDescription } from '@/components/ui/card';
 import { toast } from '@/components/ui/use-toast';
 import { Plus, Trash2, Check, AlertCircle } from 'lucide-react';
 import { Badge } from '@/components/ui/badge';
 import { StockInRequestData } from '@/hooks/useStockInRequests';
 import { v4 as uuidv4 } from 'uuid';
 import { Alert, AlertDescription, AlertTitle } from '@/components/ui/alert';
->>>>>>> 02f0c05d
 
 // Define the types we need
 interface WarehouseType {
@@ -46,12 +35,6 @@
   location_id: string;
   location_name: string;
   boxCount: number;
-<<<<<<< HEAD
-  quantityPerBox: number;
-  color: string;
-  size: string;
-  boxes: any[];
-=======
   color: string;
   size: string;
   quantityPerBox: number;
@@ -59,7 +42,6 @@
   batchBarcode?: string;   // Optional batch barcode generated in preview step
   boxBarcodes?: string[];  // Optional array of box barcodes generated in preview step
   boxes?: BoxData[];       // Optional boxes data for backward compatibility
->>>>>>> 02f0c05d
 }
 
 interface StockInStepBatchesProps {
@@ -81,100 +63,6 @@
   batches,
   setBatches,
   stockIn,
-<<<<<<< HEAD
-  defaultValues
-}) => {
-  const [selectedWarehouse, setSelectedWarehouse] = useState<string>('');
-  const [selectedLocation, setSelectedLocation] = useState<string>('');
-  const [boxCount, setBoxCount] = useState<number>(1);
-  const [quantityPerBox, setQuantityPerBox] = useState<number>(defaultValues.quantity);
-  const [color, setColor] = useState<string>(defaultValues.color);
-  const [size, setSize] = useState<string>(defaultValues.size);
-  
-  const { warehouses } = useWarehouses();
-  const { locations, isLoading: isLoadingLocations } = useLocations(selectedWarehouse);
-
-  const handleBoxCountChange = (e: React.ChangeEvent<HTMLInputElement>) => {
-    const value = parseInt(e.target.value) || 0;
-    // Only update if the value is within bounds
-    if (value >= 0 && value <= remainingBoxes) {
-      setBoxCount(value);
-    }
-  };
-
-  const handleWarehouseChange = (warehouseId: string) => {
-    setSelectedWarehouse(warehouseId);
-    setSelectedLocation(''); // Reset location when warehouse changes
-  };
-
-  const handleLocationChange = (locationId: string) => {
-    setSelectedLocation(locationId);
-  };
-
-  const handleAddBatch = () => {
-    if (!selectedWarehouse || !selectedLocation || boxCount <= 0 || quantityPerBox <= 0) {
-      toast({
-        title: "Missing Information",
-        description: "Please fill in all required fields",
-        variant: "destructive"
-      });
-      return;
-    }
-
-    // Validate box count
-    if (boxCount > remainingBoxes) {
-      toast({
-        title: "Invalid Box Count",
-        description: `Cannot add more than ${remainingBoxes} boxes`,
-        variant: "destructive"
-      });
-      return;
-    }
-
-    const warehouse = warehouses?.find(w => w.id === selectedWarehouse);
-    const location = locations?.find(l => l.id === selectedLocation);
-
-    if (!warehouse || !location) {
-      toast({
-        title: "Invalid Selection",
-        description: "Please select valid warehouse and location",
-        variant: "destructive"
-      });
-      return;
-    }
-
-    const newBatch: BatchData = {
-      id: `batch-${Date.now()}`,
-      warehouse_id: selectedWarehouse,
-      warehouse_name: warehouse.name,
-      location_id: selectedLocation,
-      location_name: `Zone ${location.zone}, Floor ${location.floor}`,
-      boxCount: boxCount, // Use the exact box count entered by user
-      quantityPerBox,
-      color,
-      size,
-      boxes: []
-    };
-
-    setBatches(prev => [...prev, newBatch]);
-
-    // Reset form
-    setSelectedLocation('');
-    setBoxCount(1);
-    setQuantityPerBox(defaultValues.quantity);
-    setColor(defaultValues.color);
-    setSize(defaultValues.size);
-    
-    toast({
-      title: "Batch Added",
-      description: `Added batch of ${boxCount} boxes to ${warehouse.name}`,
-    });
-  };
-
-  const totalBoxesInBatches = batches.reduce((sum, batch) => sum + batch.boxCount, 0);
-  const remainingBoxes = stockIn.boxes - totalBoxesInBatches;
-
-=======
   defaultValues,
 }) => {
   const { warehouses } = useWarehouses();
@@ -318,8 +206,7 @@
       description: 'The batch has been removed',
     });
   };
-  
->>>>>>> 02f0c05d
+
   return (
     <div className="space-y-6">
       <Card>
@@ -330,109 +217,6 @@
           </CardDescription>
         </CardHeader>
         <CardContent className="space-y-4">
-<<<<<<< HEAD
-          <div className="space-y-2">
-            <Label>Warehouse</Label>
-            <Select value={selectedWarehouse} onValueChange={handleWarehouseChange}>
-              <SelectTrigger>
-                <SelectValue placeholder="Select warehouse" />
-              </SelectTrigger>
-              <SelectContent>
-                {warehouses?.map((warehouse) => (
-                  <SelectItem key={warehouse.id} value={warehouse.id}>
-                    {warehouse.name}
-                  </SelectItem>
-                ))}
-              </SelectContent>
-            </Select>
-          </div>
-
-          <div className="space-y-2">
-            <Label>Location</Label>
-            <Select 
-              value={selectedLocation} 
-              onValueChange={handleLocationChange}
-              disabled={!selectedWarehouse || isLoadingLocations}
-            >
-              <SelectTrigger>
-                <SelectValue placeholder={!selectedWarehouse ? "Select warehouse first" : "Select location"} />
-              </SelectTrigger>
-              <SelectContent>
-                {isLoadingLocations ? (
-                  <SelectItem value="loading" disabled>
-                    Loading locations...
-                  </SelectItem>
-                ) : locations && locations.length > 0 ? (
-                  locations.map((location) => (
-                    <SelectItem key={location.id} value={location.id}>
-                      Zone {location.zone}, Floor {location.floor}
-                    </SelectItem>
-                  ))
-                ) : (
-                  <SelectItem value="no-locations" disabled>
-                    {selectedWarehouse ? "No locations found" : "Select a warehouse first"}
-                  </SelectItem>
-                )}
-              </SelectContent>
-            </Select>
-            {selectedWarehouse && locations && locations.length === 0 && !isLoadingLocations && (
-              <p className="text-sm text-muted-foreground mt-1">
-                No locations available for this warehouse
-              </p>
-            )}
-          </div>
-
-          <div className="space-y-2">
-            <Label>Number of Boxes</Label>
-            <Input
-              type="number"
-              min={1}
-              max={remainingBoxes}
-              value={boxCount}
-              onChange={handleBoxCountChange}
-            />
-            <p className="text-sm text-muted-foreground">
-              {remainingBoxes} boxes remaining to allocate
-            </p>
-          </div>
-
-          <div className="space-y-2">
-            <Label>Quantity per Box</Label>
-            <Input
-              type="number"
-              min={1}
-              value={quantityPerBox}
-              onChange={(e) => setQuantityPerBox(parseInt(e.target.value) || 1)}
-            />
-          </div>
-
-          <div className="grid grid-cols-2 gap-4">
-            <div className="space-y-2">
-              <Label>Color</Label>
-              <Input
-                value={color}
-                onChange={(e) => setColor(e.target.value)}
-                placeholder="Optional"
-              />
-            </div>
-
-            <div className="space-y-2">
-              <Label>Size</Label>
-              <Input
-                value={size}
-                onChange={(e) => setSize(e.target.value)}
-                placeholder="Optional"
-              />
-            </div>
-          </div>
-
-          <Button
-            onClick={handleAddBatch}
-            disabled={!selectedWarehouse || !selectedLocation || boxCount <= 0 || quantityPerBox <= 0}
-            className="w-full"
-          >
-            <Plus className="h-4 w-4 mr-2" /> Add Batch
-=======
           <div className="grid grid-cols-1 md:grid-cols-2 gap-4">
             {/* Warehouse Selection */}
             <div className="space-y-2">
@@ -516,137 +300,80 @@
                 type="number"
                 min={1}
                 value={newBatch.quantityPerBox}
-                onChange={(e) => setNewBatch({...newBatch, quantityPerBox: parseInt(e.target.value) || 1})}
+                onChange={(e) => setNewBatch({...newBatch, quantityPerBox: parseInt(e.target.value) || 0})}
               />
             </div>
           </div>
+
+          <Button
+            onClick={handleAddBatch}
+            disabled={!newBatch.warehouse_id || !newBatch.location_id || newBatch.boxCount <= 0 || newBatch.quantityPerBox <= 0}
+            className="w-full mt-4"
+          >
+            <Plus className="h-4 w-4 mr-2" /> Add Batch
+          </Button>
         </CardContent>
-        <CardFooter>
-          <Button 
-            onClick={handleAddBatch} 
-            className="w-full"
-            disabled={!newBatch.warehouse_id || !newBatch.location_id || newBatch.boxCount <= 0 || newBatch.quantityPerBox <= 0}
-          >
-            <Plus className="mr-2 h-4 w-4" /> Add Batch
->>>>>>> 02f0c05d
-          </Button>
-        </CardFooter>
       </Card>
 
-<<<<<<< HEAD
+      {/* Display existing batches */}
       {batches.length > 0 && (
         <div className="space-y-4">
-          <h3 className="font-medium">Created Batches</h3>
-          {batches.map((batch, index) => (
-            <Card key={batch.id}>
+          <h3 className="text-lg font-medium">Created Batches</h3>
+          {batches.map((batch) => (
+            <Card key={batch.id} className="relative">
               <CardContent className="p-4">
                 <div className="grid grid-cols-2 gap-4">
                   <div>
                     <Label>Warehouse</Label>
-                    <p>{batch.warehouse_name}</p>
+                    <p className="text-sm">{batch.warehouse_name}</p>
                   </div>
                   <div>
                     <Label>Location</Label>
-                    <p>{batch.location_name}</p>
+                    <p className="text-sm">{batch.location_name}</p>
                   </div>
                   <div>
                     <Label>Boxes</Label>
-                    <p>{batch.boxCount}</p>
+                    <p className="text-sm">{batch.boxCount}</p>
                   </div>
                   <div>
                     <Label>Quantity per Box</Label>
-                    <p>{batch.quantityPerBox}</p>
-                  </div>
-                  {batch.color && (
-                    <div>
-                      <Label>Color</Label>
-                      <p>{batch.color}</p>
-                    </div>
-                  )}
-                  {batch.size && (
-                    <div>
-                      <Label>Size</Label>
-                      <p>{batch.size}</p>
-                    </div>
-                  )}
+                    <p className="text-sm">{batch.quantityPerBox}</p>
+                  </div>
+                  <div>
+                    <Label>Color</Label>
+                    <p className="text-sm">{batch.color}</p>
+                  </div>
+                  <div>
+                    <Label>Size</Label>
+                    <p className="text-sm">{batch.size}</p>
+                  </div>
                 </div>
+                <Button
+                  variant="destructive"
+                  size="sm"
+                  className="absolute top-2 right-2"
+                  onClick={() => handleRemoveBatch(batch.id)}
+                >
+                  <Trash2 className="h-4 w-4" />
+                </Button>
               </CardContent>
             </Card>
           ))}
         </div>
-=======
-      {remainingBoxes !== (stockIn?.boxes || 0) && (
-        <Alert>
-          <AlertCircle className="h-4 w-4" />
-          <AlertTitle>Batch Status</AlertTitle>
-          <AlertDescription>
-            You have created batches for {totalBoxesInBatches} out of {stockIn?.boxes || 0} boxes.
-            {remainingBoxes > 0 ? ` You still need to allocate ${remainingBoxes} more boxes.` : ' All boxes have been allocated.'}
-          </AlertDescription>
-        </Alert>
       )}
-      
-      {batches.length > 0 && (
-        <Card>
-          <CardHeader>
-            <CardTitle>Batches ({batches.length})</CardTitle>
-            <CardDescription>Review your created batches before proceeding</CardDescription>
-          </CardHeader>
-          <CardContent className="space-y-4">
-            {batches.map((batch, index) => (
-              <div key={batch.id} className="border rounded-lg p-4 space-y-2">
-                <div className="flex items-center justify-between">
-                  <div className="font-medium">Batch {index + 1}</div>
-                  <Button
-                    variant="ghost"
-                    size="icon"
-                    onClick={() => handleRemoveBatch(batch.id)}
-                    className="text-destructive"
-                  >
-                    <Trash2 className="h-4 w-4" />
-                  </Button>
-                </div>
-                
-                <div className="grid grid-cols-2 gap-2 text-sm">
-                  <div>
-                    <span className="text-muted-foreground">Warehouse:</span> {batch.warehouse_name}
-                  </div>
-                  <div>
-                    <span className="text-muted-foreground">Location:</span> {batch.location_name}
-                  </div>
-                  <div>
-                    <span className="text-muted-foreground">Box Count:</span> {batch.boxCount}
-                  </div>
-                  <div>
-                    <span className="text-muted-foreground">Quantity/Box:</span> {batch.quantityPerBox}
-                  </div>
-                  <div>
-                    <span className="text-muted-foreground">Color:</span> {batch.color || 'N/A'}
-                  </div>
-                  <div>
-                    <span className="text-muted-foreground">Size:</span> {batch.size || 'N/A'}
-                  </div>
-                </div>
-              </div>
-            ))}
-          </CardContent>
-        </Card>
->>>>>>> 02f0c05d
-      )}
-
-      <div className="flex justify-between pt-4">
-        <Button variant="outline" onClick={onBack}>
-          Back
-        </Button>
+
+      {/* Navigation buttons */}
+      <div className="flex justify-between mt-6">
+        <Button variant="outline" onClick={onBack}>Back</Button>
         <Button 
-          onClick={onContinue} 
-          disabled={batches.length === 0 || remainingBoxes > 0}
+          onClick={onContinue}
+          disabled={batches.length === 0 || totalBoxesInBatches !== stockIn?.boxes}
         >
-          Next
+          Continue
         </Button>
       </div>
     </div>
   );
-}
+};
 
 export default StockInStepBatches; 