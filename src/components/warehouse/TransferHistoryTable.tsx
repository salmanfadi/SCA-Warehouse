
import React, { useState, useEffect } from 'react';
import { Card, CardContent, CardHeader, CardTitle } from '@/components/ui/card';
import { Table, TableBody, TableCell, TableHead, TableHeader, TableRow } from '@/components/ui/table';
import { Badge } from '@/components/ui/badge';
import { supabase } from '@/integrations/supabase/client';
import { toast } from 'sonner';
<<<<<<< HEAD
import { Button } from '@/components/ui/button';
import { Eye } from 'lucide-react';
=======
import { format } from 'date-fns';
>>>>>>> 9d91874e

interface Transfer {
  id: string;
  source_warehouse_name: string;
  source_zone: string | null;
  source_floor: string | null;
  destination_warehouse_name: string;
  destination_zone: string | null;
  destination_floor: string | null;
  status: 'pending' | 'completed' | 'in_transit' | 'cancelled';
  created_at: string;
}

export const TransferHistoryTable: React.FC = () => {
  const [transfers, setTransfers] = useState<Transfer[]>([]);
  const [loading, setLoading] = useState(true);

  const fetchTransferHistory = async () => {
    try {
      const { data, error } = await supabase
        .from('inventory_transfers')
        .select(`
          id,
          status,
          created_at,
          source_warehouse:warehouses!inventory_transfers_source_warehouse_id_fkey(
            name,
            source_location:warehouse_locations(
              zone,
              floor
            )
          ),
          destination_warehouse:warehouses!inventory_transfers_destination_warehouse_id_fkey(
            name,
            destination_location:warehouse_locations(
              zone,
              floor
            )
          )
        `)
        .order('created_at', { ascending: false });

      if (error) throw error;

      // Transform the data to match our interface
      const transformedData = (data || []).map(transfer => ({
        id: transfer.id,
        source_warehouse_name: transfer.source_warehouse?.name || 'Unknown',
        source_zone: transfer.source_warehouse?.source_location?.[0]?.zone || null,
        source_floor: transfer.source_warehouse?.source_location?.[0]?.floor || null,
        destination_warehouse_name: transfer.destination_warehouse?.name || 'Unknown',
        destination_zone: transfer.destination_warehouse?.destination_location?.[0]?.zone || null,
        destination_floor: transfer.destination_warehouse?.destination_location?.[0]?.floor || null,
        status: transfer.status,
        created_at: transfer.created_at
      }));

      setTransfers(transformedData);
    } catch (error) {
      console.error('Error fetching transfer history:', error);
      toast.error('Failed to load transfer history');
    } finally {
      setLoading(false);
    }
  };

  useEffect(() => {
    fetchTransferHistory();
  }, []);

  const getStatusBadge = (status: string) => {
    switch (status) {
      case 'pending':
        return <Badge variant="outline" className="bg-yellow-50 text-yellow-700">Pending</Badge>;
      case 'completed':
        return <Badge variant="outline" className="bg-green-50 text-green-700">Completed</Badge>;
      case 'in_transit':
        return <Badge variant="outline" className="bg-blue-50 text-blue-700">In Transit</Badge>;
      case 'cancelled':
        return <Badge variant="outline" className="bg-red-50 text-red-700">Cancelled</Badge>;
      default:
        return <Badge variant="outline">{status}</Badge>;
    }
  };

  return (
    <Card>
<<<<<<< HEAD
      <CardHeader className="px-3 sm:px-6">
        <CardTitle>Transfer History</CardTitle>
      </CardHeader>
      <CardContent className="px-2 sm:px-6">
        {transfers.length === 0 ? (
          <div className="text-center py-8">
            <p className="text-muted-foreground">No transfer history found</p>
          </div>
        ) : (
          <>
            {/* Desktop/tablet view */}
            <div className="hidden sm:block relative">
              <div className="overflow-x-auto -mx-4 sm:mx-0 p-4 sm:p-0">
                <div className="inline-block min-w-full align-middle">
                  <div className="overflow-hidden rounded-md border">
                    <Table className="min-w-full divide-y divide-gray-200 dark:divide-gray-700">
                      <TableHeader>
                        <TableRow>
                          <TableHead className="whitespace-nowrap">Transfer ID</TableHead>
                          <TableHead className="whitespace-nowrap hidden md:table-cell">From Warehouse</TableHead>
                          <TableHead className="whitespace-nowrap hidden md:table-cell">To Warehouse</TableHead>
                          <TableHead className="whitespace-nowrap">Status</TableHead>
                          <TableHead className="whitespace-nowrap">Date</TableHead>
                          <TableHead className="whitespace-nowrap hidden lg:table-cell">Initiated By</TableHead>
                        </TableRow>
                      </TableHeader>
                      <TableBody>
                        {transfers.map((transfer) => (
                          <TableRow key={transfer.id}>
                            <TableCell className="font-mono text-sm">
                              {transfer.id.substring(0, 8)}...
                            </TableCell>
                            <TableCell className="hidden md:table-cell truncate max-w-[120px]" title={transfer.source_warehouse_id}>
                              {transfer.source_warehouse_id}
                            </TableCell>
                            <TableCell className="hidden md:table-cell truncate max-w-[120px]" title={transfer.destination_warehouse_id}>
                              {transfer.destination_warehouse_id}
                            </TableCell>
                            <TableCell>
                              <Badge 
                                className={
                                  transfer.status === 'completed' ? 'bg-green-500' :
                                  transfer.status === 'in_transit' ? 'bg-blue-500' :
                                  transfer.status === 'pending' ? 'bg-yellow-500' :
                                  'bg-red-500'
                                }
                              >
                                {transfer.status}
                              </Badge>
                            </TableCell>
                            <TableCell>
                              {new Date(transfer.created_at).toLocaleDateString()}
                            </TableCell>
                            <TableCell className="hidden lg:table-cell truncate max-w-[120px]" title={transfer.initiated_by}>
                              {transfer.initiated_by}
                            </TableCell>
                          </TableRow>
                        ))}
                      </TableBody>
                    </Table>
                  </div>
                </div>
              </div>
              {/* Scroll hints */}
              <div className="pointer-events-none absolute top-0 right-0 bottom-0 h-full w-12 bg-gradient-to-l from-white dark:from-gray-900 to-transparent opacity-75" />
              <div className="pointer-events-none absolute top-0 left-0 bottom-0 h-full w-12 bg-gradient-to-r from-white dark:from-gray-900 to-transparent opacity-75" />
            </div>

            {/* Mobile card view */}
            <div className="sm:hidden space-y-4 px-1">
              {transfers.map((transfer) => (
                <div key={transfer.id} className="rounded-lg border p-4 shadow-sm bg-white dark:bg-gray-900">
                  <div className="flex justify-between items-center mb-4">
                    <div className="font-mono text-sm font-medium bg-gray-100 dark:bg-gray-800 px-2 py-1 rounded">
                      {transfer.id.substring(0, 8)}...
                    </div>
                    <Badge 
                      className={
                        transfer.status === 'completed' ? 'bg-green-500 text-white' :
                        transfer.status === 'in_transit' ? 'bg-blue-500 text-white' :
                        transfer.status === 'pending' ? 'bg-yellow-500 text-white' :
                        'bg-red-500 text-white'
                      }
                    >
                      {transfer.status.toUpperCase()}
                    </Badge>
                  </div>
                  
                  <div className="space-y-3 mb-4">
                    <div>
                      <span className="text-xs text-muted-foreground block mb-1">From Warehouse</span>
                      <span className="text-sm font-medium truncate block">{transfer.source_warehouse_id}</span>
                    </div>
                    
                    <div>
                      <span className="text-xs text-muted-foreground block mb-1">To Warehouse</span>
                      <span className="text-sm font-medium truncate block">{transfer.destination_warehouse_id}</span>
                    </div>
                  </div>
                  
                  <div className="flex justify-between items-center text-sm border-t pt-3 dark:border-gray-700">
                    <div>
                      <span className="text-xs text-muted-foreground block mb-1">Date</span>
                      <span className="text-sm font-medium">
                        {new Date(transfer.created_at).toLocaleDateString(undefined, {
                          year: 'numeric',
                          month: 'short',
                          day: 'numeric'
                        })}
                      </span>
                    </div>
                    
                    <div className="text-right">
                      <span className="text-xs text-muted-foreground block mb-1">Initiated By</span>
                      <span className="text-sm font-medium truncate block max-w-[140px]">{transfer.initiated_by}</span>
                    </div>
                  </div>
                  
                  <div className="mt-4">
                    <Button variant="outline" size="sm" className="w-full">
                      <Eye className="h-4 w-4 mr-2" />
                      View Details
                    </Button>
                  </div>
                </div>
              ))}
            </div>
          </>
        )}
=======
      <CardHeader>
        <CardTitle className="text-xl font-bold">Transfer History</CardTitle>
      </CardHeader>
      <CardContent>
        <Table>
          <TableHeader>
            <TableRow>
              <TableHead>Reference</TableHead>
              <TableHead>
                <div>From</div>
                <div className="text-xs font-normal text-muted-foreground">Zone / Floor</div>
              </TableHead>
              <TableHead>
                <div>To</div>
                <div className="text-xs font-normal text-muted-foreground">Zone / Floor</div>
              </TableHead>
              <TableHead>Status</TableHead>
              <TableHead>Date</TableHead>
            </TableRow>
          </TableHeader>
          <TableBody>
            {transfers.map((transfer) => (
              <TableRow key={transfer.id}>
                <TableCell>TR-{transfer.id.slice(0, 8)}</TableCell>
                <TableCell>
                  <div>{transfer.source_warehouse_name}</div>
                  <div className="text-xs text-muted-foreground">
                    {transfer.source_zone && transfer.source_floor 
                      ? `${transfer.source_zone} / ${transfer.source_floor}`
                      : '—'}
                  </div>
                </TableCell>
                <TableCell>
                  <div>{transfer.destination_warehouse_name}</div>
                  <div className="text-xs text-muted-foreground">
                    {transfer.destination_zone && transfer.destination_floor 
                      ? `${transfer.destination_zone} / ${transfer.destination_floor}`
                      : '—'}
                  </div>
                </TableCell>
                <TableCell>{getStatusBadge(transfer.status)}</TableCell>
                <TableCell>{format(new Date(transfer.created_at), 'dd/MM/yyyy HH:mm')}</TableCell>
              </TableRow>
            ))}
          </TableBody>
        </Table>
>>>>>>> 9d91874e
      </CardContent>
    </Card>
  );
};

export default TransferHistoryTable;<|MERGE_RESOLUTION|>--- conflicted
+++ resolved
@@ -5,12 +5,9 @@
 import { Badge } from '@/components/ui/badge';
 import { supabase } from '@/integrations/supabase/client';
 import { toast } from 'sonner';
-<<<<<<< HEAD
 import { Button } from '@/components/ui/button';
 import { Eye } from 'lucide-react';
-=======
-import { format } from 'date-fns';
->>>>>>> 9d91874e
+
 
 interface Transfer {
   id: string;
@@ -98,7 +95,6 @@
 
   return (
     <Card>
-<<<<<<< HEAD
       <CardHeader className="px-3 sm:px-6">
         <CardTitle>Transfer History</CardTitle>
       </CardHeader>
@@ -228,54 +224,7 @@
             </div>
           </>
         )}
-=======
-      <CardHeader>
-        <CardTitle className="text-xl font-bold">Transfer History</CardTitle>
-      </CardHeader>
-      <CardContent>
-        <Table>
-          <TableHeader>
-            <TableRow>
-              <TableHead>Reference</TableHead>
-              <TableHead>
-                <div>From</div>
-                <div className="text-xs font-normal text-muted-foreground">Zone / Floor</div>
-              </TableHead>
-              <TableHead>
-                <div>To</div>
-                <div className="text-xs font-normal text-muted-foreground">Zone / Floor</div>
-              </TableHead>
-              <TableHead>Status</TableHead>
-              <TableHead>Date</TableHead>
-            </TableRow>
-          </TableHeader>
-          <TableBody>
-            {transfers.map((transfer) => (
-              <TableRow key={transfer.id}>
-                <TableCell>TR-{transfer.id.slice(0, 8)}</TableCell>
-                <TableCell>
-                  <div>{transfer.source_warehouse_name}</div>
-                  <div className="text-xs text-muted-foreground">
-                    {transfer.source_zone && transfer.source_floor 
-                      ? `${transfer.source_zone} / ${transfer.source_floor}`
-                      : '—'}
-                  </div>
-                </TableCell>
-                <TableCell>
-                  <div>{transfer.destination_warehouse_name}</div>
-                  <div className="text-xs text-muted-foreground">
-                    {transfer.destination_zone && transfer.destination_floor 
-                      ? `${transfer.destination_zone} / ${transfer.destination_floor}`
-                      : '—'}
-                  </div>
-                </TableCell>
-                <TableCell>{getStatusBadge(transfer.status)}</TableCell>
-                <TableCell>{format(new Date(transfer.created_at), 'dd/MM/yyyy HH:mm')}</TableCell>
-              </TableRow>
-            ))}
-          </TableBody>
-        </Table>
->>>>>>> 9d91874e
+
       </CardContent>
     </Card>
   );
